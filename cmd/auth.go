package cmd

import (
	"fmt"
	"github.com/superfly/flyctl/cmdctx"
	"github.com/superfly/flyctl/docker"
	"os"
	"os/exec"
	"time"

<<<<<<< HEAD
=======
	"github.com/pkg/errors"
>>>>>>> e9f9cd15
	"github.com/superfly/flyctl/docstrings"
	"github.com/superfly/flyctl/internal/client"

	"github.com/AlecAivazis/survey/v2"
	"github.com/briandowns/spinner"
	"github.com/logrusorgru/aurora"
	"github.com/skratchdot/open-golang/open"
	"github.com/spf13/cobra"
	"github.com/spf13/viper"
	"github.com/superfly/flyctl/api"
	"github.com/superfly/flyctl/flyctl"
	"github.com/superfly/flyctl/terminal"
)

func newAuthCommand() *Command {

	authStrings := docstrings.Get("auth")

	cmd := &Command{
		Command: &cobra.Command{
			Use:   authStrings.Usage,
			Short: authStrings.Short,
			Long:  authStrings.Long,
		},
	}
	authWhoamiStrings := docstrings.Get("auth.whoami")
	BuildCommand(cmd, runWhoami, authWhoamiStrings.Usage, authWhoamiStrings.Short, authWhoamiStrings.Long, os.Stdout, requireSession)

	authTokenStrings := docstrings.Get("auth.token")
	BuildCommand(cmd, runAuthToken, authTokenStrings.Usage, authTokenStrings.Short, authTokenStrings.Long, os.Stdout, requireSession)

	authLoginStrings := docstrings.Get("auth.login")
	login := BuildCommand(cmd, runLogin, authLoginStrings.Usage, authLoginStrings.Short, authLoginStrings.Long, os.Stdout)

	authDockerStrings := docstrings.Get("auth.docker")
	BuildCommand(cmd, runAuthDocker, authDockerStrings.Usage, authDockerStrings.Short, authDockerStrings.Long, os.Stdout)

	// TODO: Move flag descriptions into the docStrings
	login.AddBoolFlag(BoolFlagOpts{
		Name:        "interactive",
		Shorthand:   "i",
		Description: "Log in with an email and password interactively",
	})
	login.AddStringFlag(StringFlagOpts{
		Name:        "email",
		Description: "Login email",
	})
	login.AddStringFlag(StringFlagOpts{
		Name:        "password",
		Description: "Login password",
	})
	login.AddStringFlag(StringFlagOpts{
		Name:        "otp",
		Description: "One time password",
	})

	authLogoutStrings := docstrings.Get("auth.logout")
	BuildCommand(cmd, runLogout, authLogoutStrings.Usage, authLogoutStrings.Short, authLogoutStrings.Long, os.Stdout, requireSession)

	authSignupStrings := docstrings.Get("auth.signup")
	BuildCommand(cmd, runSignup, authSignupStrings.Usage, authSignupStrings.Short, authSignupStrings.Long, os.Stdout)

	return cmd
}

func runWhoami(ctx *cmdctx.CmdContext) error {
	user, err := ctx.Client.API().GetCurrentUser()
	if err != nil {
		return err
	}
	fmt.Printf("Current user: %s\n", user.Email)
	return nil
}

func runLogin(ctx *cmdctx.CmdContext) error {
	if ctx.Config.GetBool("interactive") {
		return runInteractiveLogin(ctx)
	}
	if val, _ := ctx.Config.GetString("email"); val != "" {
		return runInteractiveLogin(ctx)
	}
	if val, _ := ctx.Config.GetString("password"); val != "" {
		return runInteractiveLogin(ctx)
	}
	if val, _ := ctx.Config.GetString("otp"); val != "" {
		return runInteractiveLogin(ctx)
	}

	return runWebLogin(ctx, false)
}

func runSignup(ctx *cmdctx.CmdContext) error {
	return runWebLogin(ctx, true)
}

func runWebLogin(ctx *cmdctx.CmdContext, signup bool) error {
	name, _ := os.Hostname()

	cliAuth, err := api.StartCLISessionWebAuth(name, signup)
	if err != nil {
		return err
	}

	fmt.Fprintln(ctx.Out, "Opening browser to url", aurora.Bold(cliAuth.AuthURL))

	if err := open.Run(cliAuth.AuthURL); err != nil {
		terminal.Error("Error opening browser. Copy the above url into a browser and continue")
	}

	select {
	case <-time.After(15 * time.Minute):
		return errors.New("Login expired, please try again")
	case cliAuth = <-waitForCLISession(cliAuth.ID):
	}

	if cliAuth.AccessToken == "" {
		return errors.New("Unable to log in, please try again")
	}

	viper.Set(flyctl.ConfigAPIToken, cliAuth.AccessToken)
	if err := flyctl.SaveConfig(); err != nil {
		return err
	}

	if !ctx.Client.InitApi() {
		return client.ErrNoAuthToken
	}

	user, err := ctx.Client.API().GetCurrentUser()
	if err != nil {
		return err
	}

	fmt.Println("Successfully logged in as", aurora.Bold(user.Email))

	return nil
}

func waitForCLISession(id string) <-chan api.CLISessionAuth {
	done := make(chan api.CLISessionAuth, 0)

	go func() {
		s := spinner.New(spinner.CharSets[11], 100*time.Millisecond)
		s.Writer = os.Stderr
		s.Prefix = "Waiting for session..."
		s.FinalMSG = "Waiting for session...Done\n"
		s.Start()
		defer s.Stop()

		for {
			time.Sleep(1 * time.Second)
			cliAuth, _ := api.GetAccessTokenForCLISession(id)

			if cliAuth.AccessToken != "" {
				done <- cliAuth
				break
			}
		}
	}()

	return done
}

func runInteractiveLogin(ctx *cmdctx.CmdContext) error {
	email, _ := ctx.Config.GetString("email")
	if email == "" {
		prompt := &survey.Input{
			Message: "Email:",
		}
		if err := survey.AskOne(prompt, &email, survey.WithValidator(survey.Required)); err != nil {
			if isInterrupt(err) {
				return nil
			}
		}
	}

	password, _ := ctx.Config.GetString("password")
	if password == "" {
		prompt := &survey.Password{
			Message: "Password:",
		}
		if err := survey.AskOne(prompt, &password, survey.WithValidator(survey.Required)); err != nil {
			if isInterrupt(err) {
				return nil
			}
		}
	}

	otp, _ := ctx.Config.GetString("otp")
	if otp == "" {
		prompt := &survey.Password{
			Message: "One Time Password (if any):",
		}
		if err := survey.AskOne(prompt, &otp); err != nil {
			if isInterrupt(err) {
				return nil
			}
		}
	}

	accessToken, err := api.GetAccessToken(email, password, otp)

	if err != nil {
		return err
	}

	viper.Set(flyctl.ConfigAPIToken, accessToken)

	return flyctl.SaveConfig()
}

func runLogout(ctx *cmdctx.CmdContext) error {
	viper.Set(flyctl.ConfigAPIToken, "")

	if err := flyctl.SaveConfig(); err != nil {
		return err
	}

	fmt.Println("Session removed")

	return nil
}

func runAuthToken(ctx *cmdctx.CmdContext) error {
	token, _ := ctx.GlobalConfig.GetString(flyctl.ConfigAPIToken)

	if ctx.OutputJSON() {
		ctx.WriteJSON(map[string]string{"flyctlAuthToken": token})
		return nil
	}
	fmt.Fprintln(ctx.Out, token)

	return nil
}

func runAuthDocker(ctx *cmdctx.CmdContext) error {
	cc := createCancellableContext()

	binary, err := exec.LookPath("docker")
	if err != nil {
		return errors.Wrap(err, "docker cli not found - make sure it's installed and try again")
	}

<<<<<<< HEAD
	token, _ := ctx.GlobalConfig.GetString(flyctl.ConfigAPIToken)
	authConfig := docker.RegistryAuth(token)
	if _, err := dockerClient.Client().RegistryLogin(cc, authConfig); err != nil {
		return err
	}

	fmt.Fprintln(ctx.Out, "Authentication successful. You can now tag and push images to registry.fly.io/{your-app}")
=======
	token, _ := cc.GlobalConfig.GetString(flyctl.ConfigAPIToken)

	cmd := exec.CommandContext(ctx, binary, "login", "--username=x", "--password-stdin", "registry.fly.io")
	stdin, err := cmd.StdinPipe()
	if err != nil {
		return err
	}
	if err := cmd.Start(); err != nil {
		return err
	}
	go func() {
		defer stdin.Close()
		fmt.Fprint(stdin, token)
	}()

	if err := cmd.Wait(); err != nil {
		return err
	}

	if !cmd.ProcessState.Success() {
		output, err := cmd.CombinedOutput()
		if err != nil {
			return err
		}
		fmt.Println(output)
		return errors.New("error authenticating with registry.fly.io")
	}

	fmt.Println("Authentication successful. You can now tag and push images to registry.fly.io/{your-app}")
>>>>>>> e9f9cd15

	return nil
}<|MERGE_RESOLUTION|>--- conflicted
+++ resolved
@@ -8,10 +8,7 @@
 	"os/exec"
 	"time"
 
-<<<<<<< HEAD
-=======
 	"github.com/pkg/errors"
->>>>>>> e9f9cd15
 	"github.com/superfly/flyctl/docstrings"
 	"github.com/superfly/flyctl/internal/client"
 
@@ -255,15 +252,6 @@
 		return errors.Wrap(err, "docker cli not found - make sure it's installed and try again")
 	}
 
-<<<<<<< HEAD
-	token, _ := ctx.GlobalConfig.GetString(flyctl.ConfigAPIToken)
-	authConfig := docker.RegistryAuth(token)
-	if _, err := dockerClient.Client().RegistryLogin(cc, authConfig); err != nil {
-		return err
-	}
-
-	fmt.Fprintln(ctx.Out, "Authentication successful. You can now tag and push images to registry.fly.io/{your-app}")
-=======
 	token, _ := cc.GlobalConfig.GetString(flyctl.ConfigAPIToken)
 
 	cmd := exec.CommandContext(ctx, binary, "login", "--username=x", "--password-stdin", "registry.fly.io")
@@ -293,7 +281,6 @@
 	}
 
 	fmt.Println("Authentication successful. You can now tag and push images to registry.fly.io/{your-app}")
->>>>>>> e9f9cd15
 
 	return nil
 }